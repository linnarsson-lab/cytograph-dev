--- conflicted
+++ resolved
@@ -18,11 +18,8 @@
 from .punchcards import PunchcardDeck, PunchcardSubset, PunchcardView
 from .workflow import (PoolWorkflow, RootWorkflow, SubsetWorkflow,
                        ViewWorkflow, Workflow)
-<<<<<<< HEAD
-=======
 import csv
 
->>>>>>> 06b5384b
 
 
 def create_build_folders(path: str) -> None:
