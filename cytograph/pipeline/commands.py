--- conflicted
+++ resolved
@@ -298,9 +298,5 @@
 					qc_plots.all_QC_plots(ds = ds, out_file =os.path.join(config.paths.qc+"/"+ sample_id+"_QC.png"))
 					logging.info(f"Adding doublets attributes to sample: {sample_id}")
 	if file is not None:
-<<<<<<< HEAD
-		csv_file.close()			
-=======
 		csv_file.close()	
->>>>>>> b1db70ca
 	logging.info("Done.")