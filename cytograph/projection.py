--- conflicted
+++ resolved
@@ -61,18 +61,12 @@
 
 		transformed = np.zeros((cells.shape[0], self.pca.n_components_))
 		j = 0
-<<<<<<< HEAD
-		layer = None
-		if hasattr(self, "layer"):
-			layer = self.layer
-=======
 
 		# NOTE TO AVOID a BUG with layer of pickled objects
 		try:
 			layer = self.layer
 		except AttributeError:
 			layer = None
->>>>>>> b7e51bc9
 		for (_, selection, vals) in ds.batch_scan(cells=cells, genes=None, axis=1, batch_size=cg.memory().axis1, layer=layer):
 			if self.accessions is not None:
 				vals = vals[ordering, :]
