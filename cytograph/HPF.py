from typing import *
import time
import tempfile
import os
from subprocess import Popen
import numpy as np
import logging
import scipy.sparse as sparse
from sklearn.model_selection import train_test_split
from sklearn.exceptions import NotFittedError
from scipy.special import gammaln, digamma, psi
from scipy.misc import logsumexp
from numba import jit, vectorize, float32, float64, int64
import math
import numexpr


def fast_log(x):
    return numexpr.evaluate('log(x)')


@vectorize([float64(float64), float32(float32)], nopython=True)
def simple_digamma(x):
	r = 0

	while (x <= 5):
		r -= 1 / x
		x += 1

	f = 1 / (x * x)

	t = f * (-1 / 12.0 + f * (1 / 120.0 + f * (-1 / 252.0 + f * (1 / 240.0 + f * (-1 / 132.0 + f * (691 / 32760.0 + f * (-1 / 12.0 + f * 3617 / 8160.0)))))))

	return r + math.log(x) - 0.5 / x + t


@jit(float64[:, :](int64[:], int64[:], float64[:, :], float64[:, :], float64[:, :], float64[:, :]), parallel=False)
def calculate_phi(u, i, gamma_shape, gamma_rate, lambda_shape, lambda_rate):
	a = simple_digamma(gamma_shape[u, :])
	b = - np.log(gamma_rate[u, :])
	c = simple_digamma(lambda_shape[i, :])
	d = - np.log(lambda_rate[i, :])
	return a + b + c + d


def make_nonzero(a: np.ndarray) -> np.ndarray:
	"""
	Make the array nonzero in place, by replacing zeros with 1e-30

	Returns:
		a	The input array
	"""
	a[a == 0.0] = 1e-30
	return a


class HPF:
<<<<<<< HEAD
    """
    Bayesian Hierarchical Poisson Factorization
    Implementation of https://arxiv.org/pdf/1311.1704.pdf
    """
    def __init__(self, k: int, a: float = 0.3, b: float = 0.3, c: float = 0.3, d: float = 0.3, max_iter: int = 1000, stop_interval: int = 10) -> None:
        self.k = k
        self.a = a
        self.b = b
        self.c = c
        self.d = d
        self.max_iter = max_iter
        self.stop_interval = stop_interval

        self.beta: np.ndarray = None
        self.theta: np.ndarray = None

        self.log_likelihoods: List[float] = []

    def fit(self, X: sparse.coo_matrix) -> None:
        """
        Fit an HPF model to the data matrix

        Args:
            X      Data matrix, shape (n_users, n_items)

        Remarks:
            TODO check this
            After fitting, the factor matrices beta and theta are available as self.beta of shape
            (n_users, k) and self.theta of shape (k, n_items)

        PROFILING RESULTS of input 1500 samples, 1000 genes
        make_nonzero 2.1148e-04
        digamma normalization 1.5492e+00
            phi_digamma calculation 6.5351e-01
            phi_log calculation 5.3066e-01
            y_phi calculation 4.2811e-01
        theta update 1.3353e-01
        beta update 1.4134e-01
        loglik computation 1.0144e-01

        NOTE:
            super weird np.log(xxx) is slower than np.log2(xxx) / np.log2(np.e)
        """
        if type(X) is not sparse.coo_matrix:
            raise TypeError("Input matrix must be in sparse.coo_matrix format")

        clock = Clock()  # PROFILING
        
        # Create local variables for convenience
        (n_users, n_items) = X.shape
        (a, b, c, d) = (self.a, self.b, self.c, self.d)
        k = self.k
        # u and i are indices of the nonzero entries; y are the values of those entries
        (u, i, y) = (X.row, X.col, X.data)

        # Initialize the variational parameters with priors
        kappa_shape = np.full(n_users, a) + np.random.uniform(0, 0.1, n_users)
        kappa_rate = np.full(n_users, b + k)
        gamma_shape = np.full((n_users, k), a) + np.random.uniform(0, 0.1, (n_users, k))
        gamma_rate = np.full((n_users, k), b) + np.random.uniform(0, 0.1, (n_users, k))

        tau_shape = np.full(n_items, c) + np.random.uniform(0, 0.1, n_items)
        tau_rate = np.full(n_items, d + k)
        lambda_shape = np.full((n_items, k), c) + np.random.uniform(0, 0.1, (n_items, k))
        lambda_rate = np.full((n_items, k), d) + np.random.uniform(0, 0.1, (n_items, k))
        
        self.log_likelihoods = []
        n_iter = 0
        while True:
            n_iter += 1
            make_nonzero(gamma_shape)
            make_nonzero(gamma_rate)
            make_nonzero(lambda_shape)
            make_nonzero(lambda_rate)
            logging.debug("make_nonzero %.4e" % clock.toc())  # PROFILING

            
            # Compute y * phi only for the nonzero values, which are indexed by u and i in the sparse matrix
            # phi is calculated on log scale from expectations of the gammas, hence the digamma and log terms
            # Shape of phi will be (nnz, k)
            # TODO: digamma function can be superslow depending input parameters!!!
            clock.tic()  # PROFILING
            phi_digamma_part = simple_digamma(gamma_shape[u, :]) + simple_digamma(lambda_shape[i, :])
            logging.debug("phi_digamma calculation %.4e" % clock.toc())  # PROFILING
            clock.tic()  # PROFILING
            phi_log_part = - np.log(gamma_rate[u, :]) - np.log(lambda_rate[i, :])
            logging.debug("phi_log calculation %.4e" % clock.toc())  # PROFILING
            phi = phi_digamma_part + phi_log_part
            
            clock.tic()
            # Multiply y by phi normalized (in log space) along the k axis
            # TODO: this normalization is one of the slowest steps, could be accelerated using numba
            y_phi = y[:, None] * np.exp(phi - logsumexp(phi, axis=1)[:, None])
            logging.debug("y_phi calculation %.4e" % clock.toc())
            
            clock.tic()  # PROFILING
            # Upate the variational parameters corresponding to theta (the users)
            # Sum of y_phi over users, for each k
            y_phi_sum_u = np.zeros((n_users, k))
            for ix in range(k):
                y_phi_sum_u[:, ix] = sparse.coo_matrix((y_phi[:, ix], (u, i)), X.shape).sum(axis=1).A.T[0]
            gamma_shape = a + y_phi_sum_u
            gamma_rate = (kappa_shape / kappa_rate)[:, None] + (lambda_shape / lambda_rate).sum(axis=0)
            kappa_rate = b + (gamma_shape / gamma_rate).sum(axis=1)
            logging.debug("theta update %.4e" % clock.toc())  # PROFILING

            clock.tic()  # PROFILING
            # Upate the variational parameters corresponding to beta (the items)
            # Sum of y_phi over items, for each k
            y_phi_sum_i = np.zeros((n_items, k))
            for ix in range(k):
                y_phi_sum_i[:, ix] = sparse.coo_matrix((y_phi[:, ix], (u, i)), X.shape).sum(axis=0).A
            lambda_shape = c + y_phi_sum_i
            lambda_rate = (tau_shape / tau_rate)[:, None] + (gamma_shape / gamma_rate).sum(axis=0)
            tau_rate = d + (lambda_shape / lambda_rate).sum(axis=1)
            logging.debug("beta update %.4e" % clock.toc())  # PROFILING

            if n_iter % self.stop_interval == 0:
                clock.tic()  # PROFILING
                # Compute the log likelihood and assess convergence
                # Expectations
                egamma = make_nonzero(gamma_shape / gamma_rate)
                elambda = make_nonzero(lambda_shape / lambda_rate)
                # Sum over k for the expectations
                # This is really a dot product but we're only computing it for the nonzeros (indexed by u and i)
                s = (egamma[u] * elambda[i]).sum(axis=1)
                # We use gammaln to compute the log factorial, hence the "y + 1"
                log_likelihood = np.sum(y * np.log(s) - s - gammaln(y + 1))
                self.log_likelihoods.append(log_likelihood)
                logging.debug("loglik computation %.4e" % clock.toc())  # PROFILING
                # Time to stop?
                if n_iter >= self.max_iter:
                    break

                # Check for convergence
                # TODO: allow for small fluctuations?
                if len(self.log_likelihoods) > 1:
                    clock.tic()  # PROFILING
                    prev_ll = self.log_likelihoods[-2]
                    diff = abs((log_likelihood - prev_ll) / prev_ll)
                    logging.info(f"Iteration {n_iter}, ll = {log_likelihood}, diff = {diff}")
                    logging.debug("convergence check %.4e" % clock.toc())
                    if diff < 0.000001:
                        break
        # End of the main fitting loop
        # Compute beta and theta, which are given by the expectations, i.e. shape / rate
        self.beta = lambda_shape / lambda_rate
        self.theta = gamma_shape / gamma_rate
=======
	"""
	Bayesian Hierarchical Poisson Factorization
	Implementation of https://arxiv.org/pdf/1311.1704.pdf
	"""
	def __init__(self, k: int, a: float = 0.3, b: float = 0.3, c: float = 0.3, d: float = 0.3, max_iter: int = 1000, stop_interval: int = 10, stop_at_ll: float = 0.000001) -> None:
		self.k = k
		self.a = a
		self.b = b
		self.c = c
		self.d = d
		self.max_iter = max_iter
		self.stop_interval = stop_interval
		self.stop_at_ll = stop_at_ll

		self.beta: np.ndarray = None
		self.theta: np.ndarray = None
		self.log_likelihoods: List[float] = []  # List of log likelihood for each stop_interval

		self._tau_rate: np.ndarray = None
		self._tau_shape: np.ndarray = None
		self._lambda_rate: np.ndarray = None
		self._lambda_shape: np.ndarray = None

	def fit(self, X: sparse.coo_matrix) -> Any:
		"""
		Fit an HPF model to the data matrix

		Args:
			X      Data matrix, shape (n_users, n_items)

		Remarks:
			After fitting, the factor matrices beta and theta are available as self.beta of shape
			(n_items, k) and self.theta of shape (n_users, k)
		"""
		if type(X) is not sparse.coo_matrix:
			raise TypeError("Input matrix must be in sparse.coo_matrix format")

		(beta, theta) = self._fit(X)
		self.beta = beta
		self.theta = theta
		return self

	def _fit(self, X: sparse.coo_matrix, beta_precomputed: bool = False) -> Tuple[np.ndarray, np.ndarray]:
		# Create local variables for convenience
		(n_users, n_items) = X.shape
		(a, b, c, d) = (self.a, self.b, self.c, self.d)
		k = self.k
		# u and i are indices of the nonzero entries; y are the values of those entries
		(u, i, y) = (X.row, X.col, X.data)

		# Initialize the variational parameters with priors
		kappa_shape = np.full(n_users, a) + np.random.uniform(0, 0.1, n_users)
		kappa_rate = np.full(n_users, b + k)
		gamma_shape = np.full((n_users, k), a) + np.random.uniform(0, 0.1, (n_users, k))
		gamma_rate = np.full((n_users, k), b) + np.random.uniform(0, 0.1, (n_users, k))

		if beta_precomputed:
			tau_shape = self._tau_shape
			tau_rate = self._tau_rate
			lambda_shape = self._lambda_shape
			lambda_rate = self._lambda_rate
		else:
			tau_shape = np.full(n_items, c) + np.random.uniform(0, 0.1, n_items)
			tau_rate = np.full(n_items, d + k)
			lambda_shape = np.full((n_items, k), c) + np.random.uniform(0, 0.1, (n_items, k))
			lambda_rate = np.full((n_items, k), d) + np.random.uniform(0, 0.1, (n_items, k))

		self.log_likelihoods = []
		n_iter = 0
		while True:
			n_iter += 1
			make_nonzero(gamma_shape)
			make_nonzero(gamma_rate)
			make_nonzero(lambda_shape)
			make_nonzero(lambda_rate)

			# Compute y * phi only for the nonzero values, which are indexed by u and i in the sparse matrix
			# phi is calculated on log scale from expectations of the gammas, hence the digamma and log terms
			# Shape of phi will be (nnz, k)
			# TODO: digamma function can be superslow depending imput parameters!!!
			phi = simple_digamma(gamma_shape[u, :]) - np.log(gamma_rate[u, :]) + simple_digamma(lambda_shape[i, :]) - np.log(lambda_rate[i, :])
			# Multiply y by phi normalized (in log space) along the k axis
			# TODO: this normalization is one of the slowest steps, could be accelerated using numba
			y_phi = y[:, None] * np.exp(phi - logsumexp(phi, axis=1)[:, None])
			
			# Upate the variational parameters corresponding to theta (the users)
			# Sum of y_phi over users, for each k
			y_phi_sum_u = np.zeros((n_users, k))
			for ix in range(k):
				y_phi_sum_u[:, ix] = sparse.coo_matrix((y_phi[:, ix], (u, i)), X.shape).sum(axis=1).A.T[0]
			gamma_shape = a + y_phi_sum_u
			gamma_rate = (kappa_shape / kappa_rate)[:, None] + (lambda_shape / lambda_rate).sum(axis=0)
			kappa_rate = b + (gamma_shape / gamma_rate).sum(axis=1)

			if not beta_precomputed:
				# Upate the variational parameters corresponding to beta (the items)
				# Sum of y_phi over items, for each k
				y_phi_sum_i = np.zeros((n_items, k))
				for ix in range(k):
					y_phi_sum_i[:, ix] = sparse.coo_matrix((y_phi[:, ix], (u, i)), X.shape).sum(axis=0).A
				lambda_shape = c + y_phi_sum_i
				lambda_rate = (tau_shape / tau_rate)[:, None] + (gamma_shape / gamma_rate).sum(axis=0)
				tau_rate = d + (lambda_shape / lambda_rate).sum(axis=1)

			if n_iter % self.stop_interval == 0:
				# Compute the log likelihood and assess convergence
				# Expectations
				egamma = make_nonzero(gamma_shape / gamma_rate)
				elambda = make_nonzero(lambda_shape / lambda_rate)
				# Sum over k for the expectations: for each u,i, compute sum[k](egamma[u, k] * elambda[i, k])
				# But we're only computing it for the nonzeros (indexed by u and i)
				s = (egamma[u] * elambda[i]).sum(axis=1)
				# We use gammaln to compute the log factorial, hence the "y + 1"
				log_likelihood = np.sum(y * np.log(s) - s - gammaln(y + 1))
				self.log_likelihoods.append(log_likelihood)

				# Time to stop?
				if n_iter >= self.max_iter:
					break

				# Check for convergence
				if len(self.log_likelihoods) > 1:
					prev_ll = self.log_likelihoods[-2]
					diff = abs((log_likelihood - prev_ll) / prev_ll)
					logging.info(f"Iteration {n_iter}, ll = {log_likelihood:.0f}, diff = {diff:.6f}")
					if diff < self.stop_at_ll:
						break
		# End of the main fitting loop
		# Compute beta and theta, which are given by the expectations, i.e. shape / rate
		beta = lambda_shape / lambda_rate
		theta = gamma_shape / gamma_rate

		if not beta_precomputed:
			# Save these for future use in self.transform()
			self._tau_shape = tau_shape
			self._tau_rate = tau_rate
			self._lambda_shape = lambda_shape
			self._lambda_rate = lambda_rate

		return (beta, theta)

	def transform(self, X: sparse.coo_matrix) -> np.ndarray:
		"""
		Transform the data matrix using an already fitted HPF model

		Args:
			X      Data matrix, shape (n_users, n_items)

		Returns:
			Factor matrix theta of shape (n_users, k)
		"""
		if type(X) is not sparse.coo_matrix:
			raise TypeError("Input matrix must be in sparse.coo_matrix format")

		(beta, theta) = self._fit(X, beta_precomputed=True)
		return theta


class HPF_profiled:
	"""
	Bayesian Hierarchical Poisson Factorization
	Implementation of https://arxiv.org/pdf/1311.1704.pdf
	"""
	def __init__(self, k: int, a: float = 0.3, b: float = 0.3, c: float = 0.3, d: float = 0.3, max_iter: int = 1000, stop_interval: int = 10) -> None:
		self.k = k
		self.a = a
		self.b = b
		self.c = c
		self.d = d
		self.max_iter = max_iter
		self.stop_interval = stop_interval

		self.beta: np.ndarray = None
		self.theta: np.ndarray = None

		self.log_likelihoods: List[float] = []

	def fit(self, X: sparse.coo_matrix) -> None:
		"""
		Fit an HPF model to the data matrix

		Args:
			X      Data matrix, shape (n_users, n_items)

		Remarks:
			TODO check this
			After fitting, the factor matrices beta and theta are available as self.beta of shape
			(n_users, k) and self.theta of shape (k, n_items)

		PROFILING RESULTS of input 1500 samples, 1000 genes
		make_nonzero 2.1148e-04
		digamma normalization 1.5492e+00
		theta update 1.3353e-01
		beta update 1.4134e-01
		loglik computation 1.0144e-01
		"""
		if type(X) is not sparse.coo_matrix:
			raise TypeError("Input matrix must be in sparse.coo_matrix format")

		clock = Clock()  # PROFILING
		
		# Create local variables for convenience
		(n_users, n_items) = X.shape
		(a, b, c, d) = (self.a, self.b, self.c, self.d)
		k = self.k
		# u and i are indices of the nonzero entries; y are the values of those entries
		(u, i, y) = (X.row, X.col, X.data)

		# Initialize the variational parameters with priors
		kappa_shape = np.full(n_users, a) + np.random.uniform(0, 0.1, n_users)
		kappa_rate = np.full(n_users, b + k)
		gamma_shape = np.full((n_users, k), a) + np.random.uniform(0, 0.1, (n_users, k))
		gamma_rate = np.full((n_users, k), b) + np.random.uniform(0, 0.1, (n_users, k))

		tau_shape = np.full(n_items, c) + np.random.uniform(0, 0.1, n_items)
		tau_rate = np.full(n_items, d + k)
		lambda_shape = np.full((n_items, k), c) + np.random.uniform(0, 0.1, (n_items, k))
		lambda_rate = np.full((n_items, k), d) + np.random.uniform(0, 0.1, (n_items, k))
		
		self.log_likelihoods = []
		n_iter = 0
		while True:
			n_iter += 1
			make_nonzero(gamma_shape)
			make_nonzero(gamma_rate)
			make_nonzero(lambda_shape)
			make_nonzero(lambda_rate)
			logging.debug("make_nonzero %.4e" % clock.toc())  # PROFILING

			# Compute y * phi only for the nonzero values, which are indexed by u and i in the sparse matrix
			# phi is calculated on log scale from expectations of the gammas, hence the digamma and log terms
			# Shape of phi will be (nnz, k)
			# TODO: digamma function can be superslow depending imput parameters!!!
			clock.tic()  # PROFILING
			phi_digamma_part = simple_digamma(gamma_shape[u, :]) + simple_digamma(lambda_shape[i, :])
			logging.debug("phi_digamma calculation %.4e" % clock.toc())  # PROFILING
			clock.tic()  # PROFILING
			phi_log_part = - np.log(gamma_rate[u, :]) - np.log(lambda_rate[i, :])
			logging.debug("phi_log calculation %.4e" % clock.toc())  # PROFILING
			phi = phi_digamma_part + phi_log_part
			
			clock.tic()
			# Multiply y by phi normalized (in log space) along the k axis
			# TODO: this normalization is one of the slowest steps, could be accelerated using numba
			y_phi = y[:, None] * np.exp(phi - logsumexp(phi, axis=1)[:, None])
			logging.debug("y_phi calculation %.4e" % clock.toc())
			
			clock.tic()  # PROFILING
			# Upate the variational parameters corresponding to theta (the users)
			# Sum of y_phi over users, for each k
			y_phi_sum_u = np.zeros((n_users, k))
			for ix in range(k):
				y_phi_sum_u[:, ix] = sparse.coo_matrix((y_phi[:, ix], (u, i)), X.shape).sum(axis=1).A.T[0]
			gamma_shape = a + y_phi_sum_u
			gamma_rate = (kappa_shape / kappa_rate)[:, None] + (lambda_shape / lambda_rate).sum(axis=0)
			kappa_rate = b + (gamma_shape / gamma_rate).sum(axis=1)
			logging.debug("theta update %.4e" % clock.toc())  # PROFILING

			clock.tic()  # PROFILING
			# Upate the variational parameters corresponding to beta (the items)
			# Sum of y_phi over items, for each k
			y_phi_sum_i = np.zeros((n_items, k))
			for ix in range(k):
				y_phi_sum_i[:, ix] = sparse.coo_matrix((y_phi[:, ix], (u, i)), X.shape).sum(axis=0).A
			lambda_shape = c + y_phi_sum_i
			lambda_rate = (tau_shape / tau_rate)[:, None] + (gamma_shape / gamma_rate).sum(axis=0)
			tau_rate = d + (lambda_shape / lambda_rate).sum(axis=1)
			logging.debug("beta update %.4e" % clock.toc())  # PROFILING

			if n_iter % self.stop_interval == 0:
				clock.tic()  # PROFILING
				# Compute the log likelihood and assess convergence
				# Expectations
				egamma = make_nonzero(gamma_shape / gamma_rate)
				elambda = make_nonzero(lambda_shape / lambda_rate)
				# Sum over k for the expectations
				# This is really a dot product but we're only computing it for the nonzeros (indexed by u and i)
				s = (egamma[u] * elambda[i]).sum(axis=1)
				# We use gammaln to compute the log factorial, hence the "y + 1"
				log_likelihood = np.sum(y * np.log(s) - s - gammaln(y + 1))
				self.log_likelihoods.append(log_likelihood)
				logging.debug("loglik computation %.4e" % clock.toc())  # PROFILING
				# Time to stop?
				if n_iter >= self.max_iter:
					break

				# Check for convergence
				# TODO: allow for small fluctuations?
				if len(self.log_likelihoods) > 1:
					clock.tic()  # PROFILING
					prev_ll = self.log_likelihoods[-2]
					diff = abs((log_likelihood - prev_ll) / prev_ll)
					logging.info(f"Iteration {n_iter}, ll = {log_likelihood}, diff = {diff}")
					logging.debug("convergence check %.4e" % clock.toc())
					if diff < 0.000001:
						break
		# End of the main fitting loop
		# Compute beta and theta, which are given by the expectations, i.e. shape / rate
		self.beta = lambda_shape / lambda_rate
		self.theta = gamma_shape / gamma_rate
>>>>>>> ef7a53bb


class Clock:
	def __init__(self) -> None:
		self.internal = 0.

	def tic(self) -> None:
		self.internal = time.time()
	
	def toc(self) -> float:
		return time.time() - self.internal

	def reset(self) -> None:
		self.internal = 0<|MERGE_RESOLUTION|>--- conflicted
+++ resolved
@@ -55,156 +55,6 @@
 
 
 class HPF:
-<<<<<<< HEAD
-    """
-    Bayesian Hierarchical Poisson Factorization
-    Implementation of https://arxiv.org/pdf/1311.1704.pdf
-    """
-    def __init__(self, k: int, a: float = 0.3, b: float = 0.3, c: float = 0.3, d: float = 0.3, max_iter: int = 1000, stop_interval: int = 10) -> None:
-        self.k = k
-        self.a = a
-        self.b = b
-        self.c = c
-        self.d = d
-        self.max_iter = max_iter
-        self.stop_interval = stop_interval
-
-        self.beta: np.ndarray = None
-        self.theta: np.ndarray = None
-
-        self.log_likelihoods: List[float] = []
-
-    def fit(self, X: sparse.coo_matrix) -> None:
-        """
-        Fit an HPF model to the data matrix
-
-        Args:
-            X      Data matrix, shape (n_users, n_items)
-
-        Remarks:
-            TODO check this
-            After fitting, the factor matrices beta and theta are available as self.beta of shape
-            (n_users, k) and self.theta of shape (k, n_items)
-
-        PROFILING RESULTS of input 1500 samples, 1000 genes
-        make_nonzero 2.1148e-04
-        digamma normalization 1.5492e+00
-            phi_digamma calculation 6.5351e-01
-            phi_log calculation 5.3066e-01
-            y_phi calculation 4.2811e-01
-        theta update 1.3353e-01
-        beta update 1.4134e-01
-        loglik computation 1.0144e-01
-
-        NOTE:
-            super weird np.log(xxx) is slower than np.log2(xxx) / np.log2(np.e)
-        """
-        if type(X) is not sparse.coo_matrix:
-            raise TypeError("Input matrix must be in sparse.coo_matrix format")
-
-        clock = Clock()  # PROFILING
-        
-        # Create local variables for convenience
-        (n_users, n_items) = X.shape
-        (a, b, c, d) = (self.a, self.b, self.c, self.d)
-        k = self.k
-        # u and i are indices of the nonzero entries; y are the values of those entries
-        (u, i, y) = (X.row, X.col, X.data)
-
-        # Initialize the variational parameters with priors
-        kappa_shape = np.full(n_users, a) + np.random.uniform(0, 0.1, n_users)
-        kappa_rate = np.full(n_users, b + k)
-        gamma_shape = np.full((n_users, k), a) + np.random.uniform(0, 0.1, (n_users, k))
-        gamma_rate = np.full((n_users, k), b) + np.random.uniform(0, 0.1, (n_users, k))
-
-        tau_shape = np.full(n_items, c) + np.random.uniform(0, 0.1, n_items)
-        tau_rate = np.full(n_items, d + k)
-        lambda_shape = np.full((n_items, k), c) + np.random.uniform(0, 0.1, (n_items, k))
-        lambda_rate = np.full((n_items, k), d) + np.random.uniform(0, 0.1, (n_items, k))
-        
-        self.log_likelihoods = []
-        n_iter = 0
-        while True:
-            n_iter += 1
-            make_nonzero(gamma_shape)
-            make_nonzero(gamma_rate)
-            make_nonzero(lambda_shape)
-            make_nonzero(lambda_rate)
-            logging.debug("make_nonzero %.4e" % clock.toc())  # PROFILING
-
-            
-            # Compute y * phi only for the nonzero values, which are indexed by u and i in the sparse matrix
-            # phi is calculated on log scale from expectations of the gammas, hence the digamma and log terms
-            # Shape of phi will be (nnz, k)
-            # TODO: digamma function can be superslow depending input parameters!!!
-            clock.tic()  # PROFILING
-            phi_digamma_part = simple_digamma(gamma_shape[u, :]) + simple_digamma(lambda_shape[i, :])
-            logging.debug("phi_digamma calculation %.4e" % clock.toc())  # PROFILING
-            clock.tic()  # PROFILING
-            phi_log_part = - np.log(gamma_rate[u, :]) - np.log(lambda_rate[i, :])
-            logging.debug("phi_log calculation %.4e" % clock.toc())  # PROFILING
-            phi = phi_digamma_part + phi_log_part
-            
-            clock.tic()
-            # Multiply y by phi normalized (in log space) along the k axis
-            # TODO: this normalization is one of the slowest steps, could be accelerated using numba
-            y_phi = y[:, None] * np.exp(phi - logsumexp(phi, axis=1)[:, None])
-            logging.debug("y_phi calculation %.4e" % clock.toc())
-            
-            clock.tic()  # PROFILING
-            # Upate the variational parameters corresponding to theta (the users)
-            # Sum of y_phi over users, for each k
-            y_phi_sum_u = np.zeros((n_users, k))
-            for ix in range(k):
-                y_phi_sum_u[:, ix] = sparse.coo_matrix((y_phi[:, ix], (u, i)), X.shape).sum(axis=1).A.T[0]
-            gamma_shape = a + y_phi_sum_u
-            gamma_rate = (kappa_shape / kappa_rate)[:, None] + (lambda_shape / lambda_rate).sum(axis=0)
-            kappa_rate = b + (gamma_shape / gamma_rate).sum(axis=1)
-            logging.debug("theta update %.4e" % clock.toc())  # PROFILING
-
-            clock.tic()  # PROFILING
-            # Upate the variational parameters corresponding to beta (the items)
-            # Sum of y_phi over items, for each k
-            y_phi_sum_i = np.zeros((n_items, k))
-            for ix in range(k):
-                y_phi_sum_i[:, ix] = sparse.coo_matrix((y_phi[:, ix], (u, i)), X.shape).sum(axis=0).A
-            lambda_shape = c + y_phi_sum_i
-            lambda_rate = (tau_shape / tau_rate)[:, None] + (gamma_shape / gamma_rate).sum(axis=0)
-            tau_rate = d + (lambda_shape / lambda_rate).sum(axis=1)
-            logging.debug("beta update %.4e" % clock.toc())  # PROFILING
-
-            if n_iter % self.stop_interval == 0:
-                clock.tic()  # PROFILING
-                # Compute the log likelihood and assess convergence
-                # Expectations
-                egamma = make_nonzero(gamma_shape / gamma_rate)
-                elambda = make_nonzero(lambda_shape / lambda_rate)
-                # Sum over k for the expectations
-                # This is really a dot product but we're only computing it for the nonzeros (indexed by u and i)
-                s = (egamma[u] * elambda[i]).sum(axis=1)
-                # We use gammaln to compute the log factorial, hence the "y + 1"
-                log_likelihood = np.sum(y * np.log(s) - s - gammaln(y + 1))
-                self.log_likelihoods.append(log_likelihood)
-                logging.debug("loglik computation %.4e" % clock.toc())  # PROFILING
-                # Time to stop?
-                if n_iter >= self.max_iter:
-                    break
-
-                # Check for convergence
-                # TODO: allow for small fluctuations?
-                if len(self.log_likelihoods) > 1:
-                    clock.tic()  # PROFILING
-                    prev_ll = self.log_likelihoods[-2]
-                    diff = abs((log_likelihood - prev_ll) / prev_ll)
-                    logging.info(f"Iteration {n_iter}, ll = {log_likelihood}, diff = {diff}")
-                    logging.debug("convergence check %.4e" % clock.toc())
-                    if diff < 0.000001:
-                        break
-        # End of the main fitting loop
-        # Compute beta and theta, which are given by the expectations, i.e. shape / rate
-        self.beta = lambda_shape / lambda_rate
-        self.theta = gamma_shape / gamma_rate
-=======
 	"""
 	Bayesian Hierarchical Poisson Factorization
 	Implementation of https://arxiv.org/pdf/1311.1704.pdf
@@ -505,7 +355,6 @@
 		# Compute beta and theta, which are given by the expectations, i.e. shape / rate
 		self.beta = lambda_shape / lambda_rate
 		self.theta = gamma_shape / gamma_rate
->>>>>>> ef7a53bb
 
 
 class Clock:
